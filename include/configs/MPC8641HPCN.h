--- conflicted
+++ resolved
@@ -535,39 +535,6 @@
 #define CONFIG_CMD_I2C
 
 #if defined(CFG_RAMBOOT)
-<<<<<<< HEAD
-  #if defined(CONFIG_PCI)
-    #define  CONFIG_COMMANDS	((CONFIG_CMD_DFL	\
-				 | CFG_CMD_PING		\
-				 | CFG_CMD_PCI		\
-				 | CFG_CMD_I2C		\
-				 | CFG_CMD_SCSI		\
-				 | CFG_CMD_USB		\
-				 | CFG_CMD_EXT2)	\
-				&			\
-				 ~(CFG_CMD_ENV))
-  #else
-    #define  CONFIG_COMMANDS	((CONFIG_CMD_DFL	\
-				 | CFG_CMD_PING		\
-				 | CFG_CMD_I2C)		\
-				&			\
-				 ~(CFG_CMD_ENV))
-  #endif
-#else
-  #if defined(CONFIG_PCI)
-    #define  CONFIG_COMMANDS	(CONFIG_CMD_DFL		\
-				| CFG_CMD_PCI		\
-				| CFG_CMD_PING		\
-				| CFG_CMD_I2C		\
-				| CFG_CMD_SCSI		\
-				| CFG_CMD_USB		\
-				| CFG_CMD_EXT2)
-  #else
-    #define  CONFIG_COMMANDS	(CONFIG_CMD_DFL		\
-				| CFG_CMD_PING		\
-				| CFG_CMD_I2C)
-  #endif
-=======
     #undef CONFIG_CMD_ENV
 #endif
 
@@ -575,7 +542,6 @@
     #define CONFIG_CMD_PCI
     #define CONFIG_CMD_SCSI
     #define CONFIG_CMD_EXT2
->>>>>>> b23b5475
 #endif
 
 
