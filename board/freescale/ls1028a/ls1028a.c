--- conflicted
+++ resolved
@@ -1,10 +1,6 @@
 // SPDX-License-Identifier: GPL-2.0+
 /*
-<<<<<<< HEAD
- * Copyright 2019, 2021 NXP
-=======
  * Copyright 2019-2022 NXP
->>>>>>> 0eadf4a9
  */
 
 #include <common.h>
