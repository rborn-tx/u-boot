#
# U-boot - Makefile
#
# Copyright (c) 2005-2008 Analog Device Inc.
#
# (C) Copyright 2000-2006
# Wolfgang Denk, DENX Software Engineering, wd@denx.de.
#
# Licensed under the GPL-2 or later.
#

<<<<<<< HEAD
extra-y := init.elf
extra-y += initcode.o
extra-y += start.o
obj-y    := interrupt.o cache.o
obj-y  += cpu.o
obj-$(CONFIG_ADI_GPIO1) += gpio.o
obj-y  += interrupts.o
obj-$(CONFIG_JTAG_CONSOLE) += jtag-console.o
obj-y  += os_log.o
obj-y  += reset.o
obj-y  += traps.o

extra-y += check_initcode

extra-y += bootrom-asm-offsets.h
=======
include $(TOPDIR)/config.mk

LIB	= $(obj)lib$(CPU).o

EXTRA    := init.elf
CEXTRA   := initcode.o
SEXTRA   := start.o
SOBJS    := interrupt.o cache.o
COBJS-y  += cpu.o
COBJS-y  += gpio.o
COBJS-y  += interrupts.o
COBJS-$(CONFIG_JTAG_CONSOLE) += jtag-console.o
COBJS-y  += os_log.o
COBJS-y  += reset.o
COBJS-y  += traps.o

SRCS     := $(SEXTRA:.o=.S) $(SOBJS:.o=.S) $(COBJS-y:.o=.c)
OBJS     := $(addprefix $(obj),$(COBJS-y) $(SOBJS))
EXTRA    := $(addprefix $(obj),$(EXTRA))
CEXTRA   := $(addprefix $(obj),$(CEXTRA))
SEXTRA   := $(addprefix $(obj),$(SEXTRA))

all:	$(obj).depend $(LIB) $(obj).depend $(EXTRA) $(CEXTRA) $(SEXTRA) check_initcode

$(LIB):	$(OBJS)
	$(call cmd_link_o_target, $(OBJS))

$(OBJS): $(obj)bootrom-asm-offsets.h
>>>>>>> cae4d040
$(obj)bootrom-asm-offsets.c: bootrom-asm-offsets.c.in bootrom-asm-offsets.awk
	echo '#include <asm/mach-common/bits/bootrom.h>' | $(CPP) $(CPPFLAGS) - | gawk -f ./bootrom-asm-offsets.awk > $@.tmp
	mv $@.tmp $@
$(obj)bootrom-asm-offsets.s: $(obj)bootrom-asm-offsets.c
	$(CC) $(CFLAGS) -S $^ -o $@.tmp
	mv $@.tmp $@
$(obj)bootrom-asm-offsets.h: $(obj)bootrom-asm-offsets.s
	sed -ne "/^->/{s:^->\([^ ]*\) [\$$#]*\([^ ]*\) \(.*\):#define \1 \2 /* \3 */:; s:->::; p;}" $^ > $@

# make sure our initcode (which goes into LDR) does not
# have relocs or external references
$(obj)initcode.o: CFLAGS += -fno-function-sections -fno-data-sections
READINIT = env LC_ALL=C $(CROSS_COMPILE)readelf -s $<
$(obj)check_initcode: $(obj)initcode.o
ifneq ($(CONFIG_BFIN_BOOT_MODE),BFIN_BOOT_BYPASS)
	@if $(READINIT) | grep '\<GLOBAL\>.*\<UND\>' ; then \
		echo "$< contains external references!" 1>&2 ; \
		exit 1 ; \
	fi
endif

$(obj)init.lds: init.lds.S
	$(CPP) $(CPPFLAGS) $(LDPPFLAGS) -ansi -D__ASSEMBLY__ -P $^ -o $@
$(obj)init.elf: $(obj)init.lds $(obj)init.o $(obj)initcode.o
	$(LD) $(LDFLAGS) -T $^ -o $@<|MERGE_RESOLUTION|>--- conflicted
+++ resolved
@@ -9,13 +9,12 @@
 # Licensed under the GPL-2 or later.
 #
 
-<<<<<<< HEAD
 extra-y := init.elf
 extra-y += initcode.o
 extra-y += start.o
 obj-y    := interrupt.o cache.o
 obj-y  += cpu.o
-obj-$(CONFIG_ADI_GPIO1) += gpio.o
+obj-y += gpio.o
 obj-y  += interrupts.o
 obj-$(CONFIG_JTAG_CONSOLE) += jtag-console.o
 obj-y  += os_log.o
@@ -25,36 +24,6 @@
 extra-y += check_initcode
 
 extra-y += bootrom-asm-offsets.h
-=======
-include $(TOPDIR)/config.mk
-
-LIB	= $(obj)lib$(CPU).o
-
-EXTRA    := init.elf
-CEXTRA   := initcode.o
-SEXTRA   := start.o
-SOBJS    := interrupt.o cache.o
-COBJS-y  += cpu.o
-COBJS-y  += gpio.o
-COBJS-y  += interrupts.o
-COBJS-$(CONFIG_JTAG_CONSOLE) += jtag-console.o
-COBJS-y  += os_log.o
-COBJS-y  += reset.o
-COBJS-y  += traps.o
-
-SRCS     := $(SEXTRA:.o=.S) $(SOBJS:.o=.S) $(COBJS-y:.o=.c)
-OBJS     := $(addprefix $(obj),$(COBJS-y) $(SOBJS))
-EXTRA    := $(addprefix $(obj),$(EXTRA))
-CEXTRA   := $(addprefix $(obj),$(CEXTRA))
-SEXTRA   := $(addprefix $(obj),$(SEXTRA))
-
-all:	$(obj).depend $(LIB) $(obj).depend $(EXTRA) $(CEXTRA) $(SEXTRA) check_initcode
-
-$(LIB):	$(OBJS)
-	$(call cmd_link_o_target, $(OBJS))
-
-$(OBJS): $(obj)bootrom-asm-offsets.h
->>>>>>> cae4d040
 $(obj)bootrom-asm-offsets.c: bootrom-asm-offsets.c.in bootrom-asm-offsets.awk
 	echo '#include <asm/mach-common/bits/bootrom.h>' | $(CPP) $(CPPFLAGS) - | gawk -f ./bootrom-asm-offsets.awk > $@.tmp
 	mv $@.tmp $@
