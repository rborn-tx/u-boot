--- conflicted
+++ resolved
@@ -2,42 +2,6 @@
 
 menu "Boot images"
 
-<<<<<<< HEAD
-config ANDROID_BOOT_IMAGE
-	bool "Android Boot Images"
-	default y if FASTBOOT
-	help
-	  This enables support for booting images which use the Android
-	  image format header.
-
-config TIMESTAMP
-	bool "Show image date and time when displaying image information"
-	default y if CMD_DATE
-	help
-	  When CONFIG_TIMESTAMP is selected, the timestamp (date and time) of
-	  an image is printed by image commands like bootm or iminfo. This
-	  is shown as 'Timestamp: xxx' and 'Created: xxx'. If this option is
-	  enabled, then U-Boot requires FITs to have a timestamp. If a FIT is
-	  loaded that does not, the message 'Wrong FIT format: no timestamp'
-	  is shown.
-
-config BUTTON_CMD
-	bool "Support for running a command if a button is held during boot"
-	depends on CMDLINE
-	depends on BUTTON
-	help
-	  For many embedded devices it's useful to enter a special flashing mode
-	  such as fastboot mode when a button is held during boot. This option
-	  allows arbitrary commands to be assigned to specific buttons. These will
-	  be run after "preboot" if the button is held. Configuration is done via
-	  the environment variables "button_cmd_N_name" and "button_cmd_N" where n is
-	  the button number (starting from 0). e.g:
-
-	    "button_cmd_0_name=vol_down"
-	    "button_cmd_0=fastboot usb 0"
-
-=======
->>>>>>> cf70f754
 menuconfig FIT
 	bool "Flattened Image Tree (FIT)"
 	select HASH
@@ -802,6 +766,21 @@
 	  enabled, then U-Boot requires FITs to have a timestamp. If a FIT is
 	  loaded that does not, the message 'Wrong FIT format: no timestamp'
 	  is shown.
+
+config BUTTON_CMD
+	bool "Support for running a command if a button is held during boot"
+	depends on CMDLINE
+	depends on BUTTON
+	help
+	  For many embedded devices it's useful to enter a special flashing mode
+	  such as fastboot mode when a button is held during boot. This option
+	  allows arbitrary commands to be assigned to specific buttons. These will
+	  be run after "preboot" if the button is held. Configuration is done via
+	  the environment variables "button_cmd_N_name" and "button_cmd_N" where n is
+	  the button number (starting from 0). e.g:
+
+	    "button_cmd_0_name=vol_down"
+	    "button_cmd_0=fastboot usb 0"
 
 config LEGACY_IMAGE_FORMAT
 	bool "Enable support for the legacy image format"
